package v3

// Model represents all models.
type Model int

const (
	// UnknownModel represents an invalid model.
	UnknownModel Model = iota

	// Claude3Opus20240229 is Anthropic's most powerful model, delivering state-of-the-art performance on highly complex
	// tasks and demonstrating fluency and human-like understanding.
	Claude3Opus20240229

	// Claude3Sonnet20240229 is Anthropic's most balanced model between intelligence and speed, a great choice for
	// enterprise workloads and scaled AI deployments.
	Claude3Sonnet20240229

	// Claude3Haiku20240307 is Anthropic's fastest and most compact model, designed for near-instant responsiveness and
	// seamless AI experiences that mimic human interactions.
	Claude3Haiku20240307

	// Claude3Dot5Sonnet20240620 is Anthropic's 3.5 model that is supposed to be better than Opus while being the same speed and price as Sonnet.
	Claude3Dot5Sonnet20240620

	// Claude3Dot5Sonnet20241022 This version shows significant improvements in coding capabilities, improving performance on SWE-bench Verified from 33.4% to 49.0%, scoring higher than all publicly available models 2. The upgraded Claude 3.5 Sonnet delivers these improvements while maintaining the same price and speed as its predecessor .
	Claude3Dot5Sonnet20241022

	// Claude3Dot7Sonnet20250219 is Anthropics most intelligent model, which allows for extended thinking.
	Claude3Dot7Sonnet20250219

	// Claude3Dot5Sonnet is the latest version of the Claude 3.5 Sonnet model.
	Claude3Dot5Sonnet

	// Claude3Dot5Opus is the latest version of the Claude 3.5 Opus model.
	Claude3Dot5Opus

	// Claude3Dot5Haiku is the latest version of the Claude 3.5 Haiku model.
	Claude3Dot5Haiku

	// Claude3Dot7Sonnet is the latest version of the Claude 3.7 Sonnet model.
	Claude3Dot7Sonnet

	// Claude4Sonnet20250514 is Anthropic's older high-performance model with exceptional reasoning and efficiency.
	Claude4Sonnet20250514

	// Claude4Opus20250514 is Anthropic's most capable and intelligent model yet. Claude Opus 4 sets new standards in
	// complex reasoning and advanced coding.
	Claude4Opus20250514

<<<<<<< HEAD
	// ClaudeSonnet4Dot5 is Anthropic's smartest model for complex agents and coding.
	ClaudeSonnet4Dot5

	// ClaudeHaiku4Dot5 is Anthropic's fastest model with near-frontier intelligence.
	ClaudeHaiku4Dot5

	// ClaudeOpus4Dot1 is an exceptional model for specialized reasoning tasks.
	ClaudeOpus4Dot1
=======
	// Claude4Dot5Sonnet20250929 is Anthropic's latest high-performance model with exceptional reasoning and efficiency.
	Claude4Dot5Sonnet20250929
>>>>>>> 2bfc3c81
)

// String implements the fmt.Stringer interface.
func (c Model) String() string {
	return completionToString[c]
}

// MarshalText implements the encoding.TextMarshaler interface.
func (c Model) MarshalText() ([]byte, error) {
	return []byte(c.String()), nil
}

// UnmarshalText implements the encoding.TextUnmarshaler interface.
// On unrecognized value, it sets |e| to Unknown.
func (c *Model) UnmarshalText(b []byte) error {
	if val, ok := stringToCompletion[(string(b))]; ok {
		*c = val
		return nil
	}

	*c = UnknownModel

	return nil
}

var completionToString = map[Model]string{
	Claude3Opus20240229:       "claude-3-opus-20240229",
	Claude3Sonnet20240229:     "claude-3-sonnet-20240229",
	Claude3Haiku20240307:      "claude-3-haiku-20240307",
	Claude3Dot5Sonnet20240620: "claude-3-5-sonnet-20240620",
	Claude3Dot5Sonnet20241022: "claude-3-5-sonnet-20241022",
	Claude3Dot7Sonnet20250219: "claude-3-7-sonnet-20250219",
	Claude3Dot5Sonnet:         "claude-3-5-sonnet-latest",
	Claude3Dot5Opus:           "claude-3-5-opus-latest",
	Claude3Dot5Haiku:          "claude-3-5-haiku-latest",
	Claude3Dot7Sonnet:         "claude-3-7-sonnet-latest",
	Claude4Sonnet20250514:     "claude-sonnet-4-20250514",
	Claude4Opus20250514:       "claude-opus-4-20250514",
<<<<<<< HEAD
	ClaudeSonnet4Dot5:         "claude-sonnet-4-5",
	ClaudeHaiku4Dot5:          "claude-haiku-4-5",
	ClaudeOpus4Dot1:           "claude-opus-4-1",
=======
	Claude4Dot5Sonnet20250929: "claude-sonnet-4-5-20250929",
>>>>>>> 2bfc3c81
}

var stringToCompletion = map[string]Model{
	"claude-3-opus-20240229":     Claude3Opus20240229,
	"claude-3-sonnet-20240229":   Claude3Sonnet20240229,
	"claude-3-haiku-20240307":    Claude3Haiku20240307,
	"claude-3-5-sonnet-20240620": Claude3Dot5Sonnet20240620,
	"claude-3-5-sonnet-20241022": Claude3Dot5Sonnet20241022,
	"claude-3-7-sonnet-20250219": Claude3Dot7Sonnet20250219,
	"claude-3-5-sonnet-latest":   Claude3Dot5Sonnet,
	"claude-3-5-opus-latest":     Claude3Dot5Opus,
	"claude-3-5-haiku-latest":    Claude3Dot5Haiku,
	"claude-3-7-sonnet-latest":   Claude3Dot7Sonnet,
	"claude-sonnet-4-20250514":   Claude4Sonnet20250514,
	"claude-opus-4-20250514":     Claude4Opus20250514,
<<<<<<< HEAD
	"claude-sonnet-4-5":          ClaudeSonnet4Dot5,
	"claude-haiku-4-5":           ClaudeHaiku4Dot5,
	"claude-opus-4-1":            ClaudeOpus4Dot1,
=======
	"claude-sonnet-4-5-20250929": Claude4Dot5Sonnet20250929,
>>>>>>> 2bfc3c81
}<|MERGE_RESOLUTION|>--- conflicted
+++ resolved
@@ -47,7 +47,9 @@
 	// complex reasoning and advanced coding.
 	Claude4Opus20250514
 
-<<<<<<< HEAD
+	// Claude4Dot5Sonnet20250929 is Anthropic's latest high-performance model with exceptional reasoning and efficiency.
+	Claude4Dot5Sonnet20250929
+
 	// ClaudeSonnet4Dot5 is Anthropic's smartest model for complex agents and coding.
 	ClaudeSonnet4Dot5
 
@@ -56,10 +58,6 @@
 
 	// ClaudeOpus4Dot1 is an exceptional model for specialized reasoning tasks.
 	ClaudeOpus4Dot1
-=======
-	// Claude4Dot5Sonnet20250929 is Anthropic's latest high-performance model with exceptional reasoning and efficiency.
-	Claude4Dot5Sonnet20250929
->>>>>>> 2bfc3c81
 )
 
 // String implements the fmt.Stringer interface.
@@ -98,13 +96,10 @@
 	Claude3Dot7Sonnet:         "claude-3-7-sonnet-latest",
 	Claude4Sonnet20250514:     "claude-sonnet-4-20250514",
 	Claude4Opus20250514:       "claude-opus-4-20250514",
-<<<<<<< HEAD
+	Claude4Dot5Sonnet20250929: "claude-sonnet-4-5-20250929",
 	ClaudeSonnet4Dot5:         "claude-sonnet-4-5",
 	ClaudeHaiku4Dot5:          "claude-haiku-4-5",
 	ClaudeOpus4Dot1:           "claude-opus-4-1",
-=======
-	Claude4Dot5Sonnet20250929: "claude-sonnet-4-5-20250929",
->>>>>>> 2bfc3c81
 }
 
 var stringToCompletion = map[string]Model{
@@ -120,11 +115,8 @@
 	"claude-3-7-sonnet-latest":   Claude3Dot7Sonnet,
 	"claude-sonnet-4-20250514":   Claude4Sonnet20250514,
 	"claude-opus-4-20250514":     Claude4Opus20250514,
-<<<<<<< HEAD
+	"claude-sonnet-4-5-20250929": Claude4Dot5Sonnet20250929,
 	"claude-sonnet-4-5":          ClaudeSonnet4Dot5,
 	"claude-haiku-4-5":           ClaudeHaiku4Dot5,
 	"claude-opus-4-1":            ClaudeOpus4Dot1,
-=======
-	"claude-sonnet-4-5-20250929": Claude4Dot5Sonnet20250929,
->>>>>>> 2bfc3c81
 }